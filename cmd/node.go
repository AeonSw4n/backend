package cmd

import (
	"github.com/bitclout/backend/routes"
	coreCmd "github.com/bitclout/core/cmd"
	"github.com/bitclout/core/lib"
	"github.com/dgraph-io/badger/v3"
	"github.com/golang/glog"
	"github.com/kevinburke/twilio-go"
	"path/filepath"
)


type Node struct {
	APIServer   *routes.APIServer
	TXIndex     *badger.DB
	GlobalState *badger.DB
	Config      *Config

	CoreNode    *coreCmd.Node
}

func NewNode(config *Config, coreNode *coreCmd.Node) *Node {
	result := Node{}
	result.Config = config
	result.CoreNode = coreNode

	return &result
}

func (node *Node) Start() {
	var err error

	// Create a transaction index as a separate db that's managed by the APIServer.
	// This makes it easy to delete manually if it gets too large.
	if node.Config.TXIndex {
		txindexDir := filepath.Join(lib.GetBadgerDbPath(node.CoreNode.Config.DataDirectory), "txindex")
		txindexOpts := badger.DefaultOptions(txindexDir)
		txindexOpts.ValueDir = lib.GetBadgerDbPath(txindexDir)
		txindexOpts.MemTableSize = 1024 << 20
		glog.Infof("TxIndex BadgerDB Dir: %v", txindexOpts.Dir)
		glog.Infof("TxIndex BadgerDB ValueDir: %v", txindexOpts.ValueDir)
		node.TXIndex, err = badger.Open(txindexOpts)
		if err != nil {
			glog.Fatal(err)
		}
	}

	// For the global state, we use a local db unless a remote node is set in
	// which case all global state set/fetch calls will proxy to the remote.
	if node.Config.GlobalStateRemoteNode == "" {
		globalStateDir := filepath.Join(lib.GetBadgerDbPath(node.CoreNode.Config.DataDirectory), "global_state")
		globalStateOpts := badger.DefaultOptions(globalStateDir)
		globalStateOpts.MemTableSize = 1024 << 20
		globalStateOpts.ValueDir = lib.GetBadgerDbPath(globalStateDir)
		glog.Infof("GlobalState BadgerDB Dir: %v", globalStateOpts.Dir)
		glog.Infof("GlobalState BadgerDB ValueDir: %v", globalStateOpts.ValueDir)
		node.GlobalState, err = badger.Open(globalStateOpts)
		if err != nil {
			glog.Fatal(err)
		}
	}

	var twilioClient *twilio.Client
	if node.Config.TwilioAccountSID != "" {
		twilioClient = twilio.NewClient(node.Config.TwilioAccountSID, node.Config.TwilioAuthToken, nil)
	}

	apiServer, err := routes.NewAPIServer(
		node.CoreNode.Server,
		node.CoreNode.Server.GetMempool(),
		node.CoreNode.Server.GetBlockchain(),
		node.CoreNode.Server.GetBlockProducer(),
		node.TXIndex,
		node.CoreNode.Params,
		node.Config.APIPort,
		node.CoreNode.Config.MinFeerate,
		node.Config.StarterBitcloutSeed,
		node.Config.StarterBitcloutNanos,
		node.Config.StarterPrefixNanosMap,
		node.GlobalState,
		node.Config.GlobalStateRemoteNode,
		node.Config.GlobalStateRemoteSecret,
		node.Config.AccessControlAllowOrigins,
		node.Config.SecureHeaderDevelopment,
		node.Config.SecureHeaderAllowHosts,
		node.Config.AmplitudeKey,
		node.Config.AmplitudeDomain,
		node.Config.ShowProcessingSpinners,
		twilioClient,
		node.Config.TwilioVerifyServiceID,
		node.Config.MinSatoshisForProfile,
		node.Config.SupportEmail,
		node.CoreNode.Config.BlockCypherAPIKey,
		node.Config.GCPCredentialsPath,
		node.Config.GCPBucketName,
		node.Config.CompProfileCreation,
<<<<<<< HEAD
		node.CoreNode.Config.AdminPublicKeys,
		node.Config.WyreUrl,
		node.Config.WyreAccountId,
		node.Config.WyreApiKey,
		node.Config.WyreSecretKey,
=======
		node.Config.AdminPublicKeys,
>>>>>>> cecbdf73
	)
	if err != nil {
		glog.Fatal(err)
	}

	go apiServer.Start()
}

func (node *Node) Stop() {
	node.APIServer.Stop()

	if node.GlobalState != nil {
		_ = node.GlobalState.Close()
	}

	if node.TXIndex != nil {
		_ = node.TXIndex.Close()
	}
}<|MERGE_RESOLUTION|>--- conflicted
+++ resolved
@@ -95,15 +95,12 @@
 		node.Config.GCPCredentialsPath,
 		node.Config.GCPBucketName,
 		node.Config.CompProfileCreation,
-<<<<<<< HEAD
-		node.CoreNode.Config.AdminPublicKeys,
+		node.Config.AdminPublicKeys,
 		node.Config.WyreUrl,
 		node.Config.WyreAccountId,
 		node.Config.WyreApiKey,
 		node.Config.WyreSecretKey,
-=======
-		node.Config.AdminPublicKeys,
->>>>>>> cecbdf73
+		node.Config.WyreBTCAddress,
 	)
 	if err != nil {
 		glog.Fatal(err)
