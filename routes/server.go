package routes

import (
	"bytes"
	"encoding/json"
	fmt "fmt"
	"io"
	"io/ioutil"
	"net/http"
	"strings"
	"sync"
	"time"

	"github.com/bitclout/backend/config"
	"github.com/btcsuite/btcd/btcec"
	"github.com/dgrijalva/jwt-go/v4"
	"github.com/tyler-smith/go-bip39"

	"github.com/bitclout/core/lib"
	"github.com/dgraph-io/badger/v3"
	"github.com/golang/glog"
	"github.com/kevinburke/twilio-go"
	muxtrace "gopkg.in/DataDog/dd-trace-go.v1/contrib/gorilla/mux"
)

const (
	// MaxRequestBodySizeBytes is the maximum size of a request body we will
	// generally be willing to process.
	MaxRequestBodySizeBytes        = 10 * 1e6 // 10M
	SeedInfoCookieKey              = "seed_info_cookie_key"
	TwilioVoipCarrierType          = "voip"
	TwilioCheckPhoneNumberApproved = "approved"
	SafeForLoggingKey              = `safeForLogging`
	SafeForLoggingValue            = "true"
)

const (
	// base.go
	RoutePathHealthCheck     = "/api/v0/health-check"
	RoutePathGetExchangeRate = "/api/v0/get-exchange-rate"
	RoutePathGetAppState     = "/api/v0/get-app-state"

	// transaction.go
	RoutePathGetTxn                   = "/api/v0/get-txn"
	RoutePathSubmitTransaction        = "/api/v0/submit-transaction"
	RoutePathUpdateProfile            = "/api/v0/update-profile"
	RoutePathExchangeBitcoin          = "/api/v0/exchange-bitcoin"
	RoutePathSendBitClout             = "/api/v0/send-bitclout"
	RoutePathSubmitPost               = "/api/v0/submit-post"
	RoutePathCreateFollowTxnStateless = "/api/v0/create-follow-txn-stateless"
	RoutePathCreateLikeStateless      = "/api/v0/create-like-stateless"
	RoutePathBuyOrSellCreatorCoin     = "/api/v0/buy-or-sell-creator-coin"
	RoutePathTransferCreatorCoin      = "/api/v0/transfer-creator-coin"
	RoutePathSendDiamonds             = "/api/v0/send-diamonds"
	RoutePathAuthorizeDerivedKey      = "/api/v0/authorize-derived-key"

	// user.go
	RoutePathGetUsersStateless        = "/api/v0/get-users-stateless"
	RoutePathDeleteIdentities         = "/api/v0/delete-identities"
	RoutePathGetProfiles              = "/api/v0/get-profiles"
	RoutePathGetSingleProfile         = "/api/v0/get-single-profile"
	RoutePathGetSingleProfilePicture  = "/api/v0/get-single-profile-picture"
	RoutePathGetHodlersForPublicKey   = "/api/v0/get-hodlers-for-public-key"
	RoutePathGetDiamondsForPublicKey  = "/api/v0/get-diamonds-for-public-key"
	RoutePathGetFollowsStateless      = "/api/v0/get-follows-stateless"
	RoutePathGetUserGlobalMetadata    = "/api/v0/get-user-global-metadata"
	RoutePathUpdateUserGlobalMetadata = "/api/v0/update-user-global-metadata"
	RoutePathGetNotifications         = "/api/v0/get-notifications"
	RoutePathBlockPublicKey           = "/api/v0/block-public-key"
	RoutePathIsFollowingPublicKey     = "/api/v0/is-following-public-key"
	RoutePathIsHodlingPublicKey       = "/api/v0/is-hodling-public-key"
	RoutePathGetUserDerivedKeys       = "/api/v0/get-user-derived-keys"

	// post.go
	RoutePathGetPostsStateless       = "/api/v0/get-posts-stateless"
	RoutePathGetSinglePost           = "/api/v0/get-single-post"
	RoutePathGetLikesForPost         = "/api/v0/get-likes-for-post"
	RoutePathGetDiamondsForPost      = "/api/v0/get-diamonds-for-post"
	RoutePathGetRecloutsForPost      = "/api/v0/get-reclouts-for-post"
	RoutePathGetQuoteRecloutsForPost = "/api/v0/get-quote-reclouts-for-post"
	RoutePathGetPostsForPublicKey    = "/api/v0/get-posts-for-public-key"
	RoutePathGetDiamondedPosts       = "/api/v0/get-diamonded-posts"

	// nft.go
	RoutePathCreateNFT                = "/api/v0/create-nft"
	RoutePathUpdateNFT                = "/api/v0/update-nft"
	RoutePathGetNFTsForUser           = "/api/v0/get-nfts-for-user"
	RoutePathGetNFTBidsForUser        = "/api/v0/get-nft-bids-for-user"
	RoutePathCreateNFTBid             = "/api/v0/create-nft-bid"
	RoutePathAcceptNFTBid             = "/api/v0/accept-nft-bid"
	RoutePathGetNFTBidsForNFTPost     = "/api/v0/get-nft-bids-for-nft-post"
	RoutePathGetNFTShowcase           = "/api/v0/get-nft-showcase"
	RoutePathGetNextNFTShowcase       = "/api/v0/get-next-nft-showcase"
	RoutePathGetNFTCollectionSummary  = "/api/v0/get-nft-collection-summary"
	RoutePathGetNFTEntriesForPostHash = "/api/v0/get-nft-entries-for-nft-post"

	// media.go
	RoutePathUploadImage      = "/api/v0/upload-image"
	RoutePathGetFullTikTokURL = "/api/v0/get-full-tiktok-url"

	// message.go
	RoutePathSendMessageStateless    = "/api/v0/send-message-stateless"
	RoutePathGetMessagesStateless    = "/api/v0/get-messages-stateless"
	RoutePathMarkContactMessagesRead = "/api/v0/mark-contact-messages-read"
	RoutePathMarkAllMessagesRead     = "/api/v0/mark-all-messages-read"

	// verify.go
	RoutePathSendPhoneNumberVerificationText   = "/api/v0/send-phone-number-verification-text"
	RoutePathSubmitPhoneNumberVerificationCode = "/api/v0/submit-phone-number-verification-code"
	RoutePathResendVerifyEmail                 = "/api/v0/resend-verify-email"
	RoutePathVerifyEmail                       = "/api/v0/verify-email"
	RoutePathJumioBegin                        = "/api/v0/jumio-begin"
	RoutePathJumioCallback                     = "/api/v0/jumio-callback"
	RoutePathJumioFlowFinished                 = "/api/v0/jumio-flow-finished"
	RoutePathGetJumioStatusForPublicKey        = "/api/v0/get-jumio-status-for-public-key"

	// tutorial.go
	RoutePathGetTutorialCreators = "/api/v0/get-tutorial-creators"
	RoutePathStartOrSkipTutorial = "/api/v0/start-or-skip-tutorial"

	// wyre.go
	RoutePathGetWyreWalletOrderQuotation     = "/api/v0/get-wyre-wallet-order-quotation"
	RoutePathGetWyreWalletOrderReservation   = "/api/v0/get-wyre-wallet-order-reservation"
	RoutePathWyreWalletOrderSubscription     = "/api/v0/wyre-wallet-order-subscription"
	RoutePathGetWyreWalletOrdersForPublicKey = "/api/v0/admin/get-wyre-wallet-orders-for-public-key"

	// miner.go
	RoutePathGetBlockTemplate = "/api/v0/get-block-template"
	RoutePathSubmitBlock      = "/api/v0/submit-block"

	// Admin route paths can only be accessed if a user's public key is whitelisted as an admin.

	// admin_node.go
	RoutePathNodeControl          = "/api/v0/admin/node-control"
	RoutePathAdminGetMempoolStats = "/api/v0/admin/get-mempool-stats"

	// admin_buy_bitclout.go
	RoutePathSetUSDCentsToBitCloutReserveExchangeRate = "/api/v0/admin/set-usd-cents-to-bitclout-reserve-exchange-rate"
	RoutePathGetUSDCentsToBitCloutReserveExchangeRate = "/api/v0/admin/get-usd-cents-to-bitclout-reserve-exchange-rate"
	RoutePathSetBuyBitCloutFeeBasisPoints             = "/api/v0/admin/set-buy-bitclout-fee-basis-points"
	RoutePathGetBuyBitCloutFeeBasisPoints             = "/api/v0/admin/get-buy-bitclout-fee-basis-points"

	// admin_transaction.go
	RoutePathGetGlobalParams                = "/api/v0/get-global-params"
	RoutePathSignTransactionWithDerivedKey  = "/api/v0/admin/sign-transaction-with-derived-key"
	// Eventually we will deprecate the admin endpoint since it does not need to be protected.
	RoutePathAdminGetGlobalParams           = "/api/v0/admin/get-global-params"
	RoutePathUpdateGlobalParams             = "/api/v0/admin/update-global-params"
	RoutePathSwapIdentity                   = "/api/v0/admin/swap-identity"

	// admin_user.go
	RoutePathAdminUpdateUserGlobalMetadata         = "/api/v0/admin/update-user-global-metadata"
	RoutePathAdminGetAllUserGlobalMetadata         = "/api/v0/admin/get-all-user-global-metadata"
	RoutePathAdminGetUserGlobalMetadata            = "/api/v0/admin/get-user-global-metadata"
	RoutePathAdminGrantVerificationBadge           = "/api/v0/admin/grant-verification-badge"
	RoutePathAdminRemoveVerificationBadge          = "/api/v0/admin/remove-verification-badge"
	RoutePathAdminGetVerifiedUsers                 = "/api/v0/admin/get-verified-users"
	RoutePathAdminGetUsernameVerificationAuditLogs = "/api/v0/admin/get-username-verification-audit-logs"
	RoutePathAdminGetUserAdminData                 = "/api/v0/admin/get-user-admin-data"

	// admin_feed.go
	RoutePathAdminUpdateGlobalFeed = "/api/v0/admin/update-global-feed"
	RoutePathAdminPinPost          = "/api/v0/admin/pin-post"
	RoutePathAdminRemoveNilPosts   = "/api/v0/admin/remove-nil-posts"

	// admin_nft.go
	RoutePathAdminGetNFTDrop    = "/api/v0/admin/get-nft-drop"
	RoutePathAdminUpdateNFTDrop = "/api/v0/admin/update-nft-drop"

	// admin_jumio.go
	RoutePathAdminResetJumioForPublicKey = "/api/v0/admin/reset-jumio-for-public-key"
	RoutePathAdminUpdateJumioBitClout    = "/api/v0/admin/update-jumio-bitclout"

	// admin_tutorial.go
	RoutePathAdminUpdateTutorialCreators = "/api/v0/admin/update-tutorial-creators"
	RoutePathAdminResetTutorialStatus    = "/api/v0/admin/reset-tutorial-status"
	RoutePathAdminGetTutorialCreators    = "/api/v0/admin/get-tutorial-creators"
)

// APIServer provides the interface between the blockchain and things like the
// web UI. In particular, it exposes a JSON API that can be used to do everything the
// frontend cares about, from posts to profiles to purchasing BitClout with Bitcoin.
type APIServer struct {
	backendServer *lib.Server
	mempool       *lib.BitCloutMempool
	blockchain    *lib.Blockchain
	blockProducer *lib.BitCloutBlockProducer
	Params        *lib.BitCloutParams
	Config        *config.Config

	MinFeeRateNanosPerKB uint64

	// A pointer to the router that handles all requests.
	router *muxtrace.Router

	TXIndex *lib.TXIndex

	// Used for getting/setting the global state. Usually either a db is set OR
	// a remote node is set-- not both. When a remote node is set, global state
	// is set and fetched from that node. Otherwise, it is set/fetched from the
	// db. This makes it easy to run a local node in development.
	GlobalStateDB *badger.DB

	// Optional, may be empty. Used for Twilio integration
	Twilio *twilio.Client

	// When set, BlockCypher is used to add extra security to BitcoinExchange
	// transactions.
	BlockCypherAPIKey string

	// This lock is used when sending seed BitClout to avoid a race condition
	// in which two calls to sending the seed BitClout use the same UTXO,
	// causing one to error.
	mtxSeedBitClout sync.RWMutex

	UsdCentsPerBitCloutExchangeRate uint64

	UsdCentsPerBitCoinExchangeRate float64

	// List of prices retrieved.  This is culled everytime we update the current price.
	LastTradeBitCloutPriceHistory []LastTradePriceHistoryItem
	// How far back do we consider trade prices when we set the current price of $CLOUT in nanoseconds
	LastTradePriceLookback uint64

	VerifiedUsernameMap map[string]*lib.PKID

	// Signals that the frontend server is in a stopped state
	quit chan struct{}
}

type LastTradePriceHistoryItem struct {
	LastTradePrice uint64
	Timestamp      uint64
}

// NewAPIServer ...
func NewAPIServer(
	_backendServer *lib.Server,
	_mempool *lib.BitCloutMempool,
	_blockchain *lib.Blockchain,
	_blockProducer *lib.BitCloutBlockProducer,
	txIndex *lib.TXIndex,
	params *lib.BitCloutParams,
	config *config.Config,
	minFeeRateNanosPerKB uint64,
	globalStateDB *badger.DB,
	twilio *twilio.Client,
	blockCypherAPIKey string,
) (*APIServer, error) {

	if globalStateDB == nil && config.GlobalStateRemoteNode == "" {
		return nil, fmt.Errorf(
			"NewAPIServer: Error: A globalStateDB or a globalStateRemoteNode is required")
	}

	fes := &APIServer{
		// TODO: It would be great if we could eliminate the dependency on
		// the backendServer. Right now it's here because it was the easiest
		// way to give the APIServer the ability to add transactions
		// to the mempool and relay them to peers.
		backendServer:                 _backendServer,
		mempool:                       _mempool,
		blockchain:                    _blockchain,
		blockProducer:                 _blockProducer,
		TXIndex:                       txIndex,
		Params:                        params,
		Config:                        config,
		GlobalStateDB:                 globalStateDB,
		Twilio:                        twilio,
		BlockCypherAPIKey:             blockCypherAPIKey,
		LastTradeBitCloutPriceHistory: []LastTradePriceHistoryItem{},
		// We consider last trade prices from the last hour when determining the current price of BitClout.
		// This helps prevents attacks that attempt to purchase $CLOUT at below market value.
		LastTradePriceLookback: uint64(time.Hour.Nanoseconds()),
		quit:                   make(chan struct{}),
	}

	fes.RefreshVerifiedUsernameToPKIDMap()

	fes.StartSeedBalancesMonitoring()
	fes.StartVerifiedUsernameRefresh()
	// Call this once upon starting server to ensure we have a good initial value
	fes.UpdateUSDCentsToBitCloutExchangeRate()
	fes.StartExchangePriceMonitoring()
	return fes, nil
}

type AccessLevel int

const (
	PublicAccess AccessLevel = iota
	AdminAccess
	SuperAdminAccess
)

// Route ...
type Route struct {
	Name        string
	Method      []string
	Pattern     string
	HandlerFunc http.HandlerFunc
	AccessLevel AccessLevel
}

// InitRoutes ...
// Note: Be very careful when editing existing routes in this list.
// This *must* be kept in-sync with the backend-api.service.ts file in the
// frontend code. If not, then requests will fail.
func (fes *APIServer) NewRouter() *muxtrace.Router {
	var FrontendRoutes = []Route{
		{
			"Index",
			[]string{"GET"},
			"/",
			fes.Index,
			PublicAccess,
		},

		{
			"HealthCheck",
			[]string{"GET"},
			RoutePathHealthCheck,
			fes.HealthCheck,
			PublicAccess,
		},

		// Routes for populating various UI elements.
		{
			"GetExchangeRate",
			[]string{"GET"},
			RoutePathGetExchangeRate,
			fes.GetExchangeRate,
			PublicAccess,
		},
		{
			"GetGlobalParams",
			[]string{"POST", "OPTIONS"},
			RoutePathGetGlobalParams,
			fes.GetGlobalParams,
			PublicAccess,
		},
		// Route for sending BitClout
		{
			"SendBitClout",
			[]string{"POST", "OPTIONS"},
			RoutePathSendBitClout,
			fes.SendBitClout,
			PublicAccess,
		},
		// Route for exchanging Bitcoin for BitClout
		{
			"ExchangeBitcoin",
			[]string{"POST", "OPTIONS"},
			RoutePathExchangeBitcoin,
			fes.ExchangeBitcoinStateless,
			PublicAccess,
		},

		// Route for submitting signed transactions for network broadcast
		{
			"SubmitTransaction",
			[]string{"POST", "OPTIONS"},
			RoutePathSubmitTransaction,
			fes.SubmitTransaction,
			PublicAccess,
		},

		// Temporary route to wipe seedinfo cookies
		{
			"DeleteIdentities",
			[]string{"POST", "OPTIONS"},
			RoutePathDeleteIdentities,
			fes.DeleteIdentities,
			PublicAccess,
		},
		// Endpoint to trigger granting a user a verified badge

		// The new BitClout endpoints start here.
		{
			"GetUsersStateless",
			[]string{"POST", "OPTIONS"},
			RoutePathGetUsersStateless,
			fes.GetUsersStateless,
			PublicAccess,
		},
		{
			"SendPhoneNumberVerificationText",
			[]string{"POST", "OPTIONS"},
			RoutePathSendPhoneNumberVerificationText,
			fes.SendPhoneNumberVerificationText,
			PublicAccess,
		},
		{
			"SubmitPhoneNumberVerificationCode",
			[]string{"POST", "OPTIONS"},
			RoutePathSubmitPhoneNumberVerificationCode,
			fes.SubmitPhoneNumberVerificationCode,
			PublicAccess,
		},
		{
			"UploadImage",
			[]string{"POST", "OPTIONS"},
			RoutePathUploadImage,
			fes.UploadImage,
			PublicAccess,
		},
		{
			"SubmitPost",
			[]string{"POST", "OPTIONS"},
			RoutePathSubmitPost,
			fes.SubmitPost,
			PublicAccess,
		},
		{
			"GetPostsStateless",
			[]string{"POST", "OPTIONS"},
			RoutePathGetPostsStateless,
			fes.GetPostsStateless,
			// CheckSecret: No need to check the secret since this is a read-only endpoint.
			PublicAccess,
		},
		{
			"UpdateProfile",
			[]string{"POST", "OPTIONS"},
			RoutePathUpdateProfile,
			fes.UpdateProfile,
			PublicAccess,
		},
		{
			"GetProfiles",
			[]string{"POST", "OPTIONS"},
			RoutePathGetProfiles,
			fes.GetProfiles,
			// CheckSecret: No need to check the secret since this is a read-only endpoint.
			PublicAccess,
		},
		{
			"GetSingleProfile",
			[]string{"POST", "OPTIONS"},
			RoutePathGetSingleProfile,
			fes.GetSingleProfile,
			PublicAccess,
		},
		{
			"GetSingleProfilePicture",
			[]string{"GET"},
			RoutePathGetSingleProfilePicture + "/{publicKeyBase58Check:[0-9a-zA-Z]{54,55}}",
			fes.GetSingleProfilePicture,
			PublicAccess,
		},
		{
			"GetPostsForPublicKey",
			[]string{"POST", "OPTIONS"},
			RoutePathGetPostsForPublicKey,
			fes.GetPostsForPublicKey,
			PublicAccess,
		},
		{
			"GetDiamondsForPublicKey",
			[]string{"POST", "OPTIONS"},
			RoutePathGetDiamondsForPublicKey,
			fes.GetDiamondsForPublicKey,
			PublicAccess,
		},
		{
			"GetDiamondedPosts",
			[]string{"POST", "OPTIONS"},
			RoutePathGetDiamondedPosts,
			fes.GetDiamondedPosts,
			PublicAccess,
		},
		{
			"CreateNFT",
			[]string{"POST", "OPTIONS"},
			RoutePathCreateNFT,
			fes.CreateNFT,
			PublicAccess,
		},
		{
			"UpdateNFT",
			[]string{"POST", "OPTIONS"},
			RoutePathUpdateNFT,
			fes.UpdateNFT,
			PublicAccess,
		},
		{
			"CreateNFTBid",
			[]string{"POST", "OPTIONS"},
			RoutePathCreateNFTBid,
			fes.CreateNFTBid,
			PublicAccess,
		},
		{
			"AcceptNFTBid",
			[]string{"POST", "OPTIONS"},
			RoutePathAcceptNFTBid,
			fes.AcceptNFTBid,
			PublicAccess,
		},
		{
			"GetNFTBidsForNFTPost",
			[]string{"POST", "OPTIONS"},
			RoutePathGetNFTBidsForNFTPost,
			fes.GetNFTBidsForNFTPost,
			PublicAccess,
		},
		{
			"GetNFTShowcase",
			[]string{"POST", "OPTIONS"},
			RoutePathGetNFTShowcase,
			fes.GetNFTShowcase,
			PublicAccess,
		},
		{
			"GetNextNFTShowcase",
			[]string{"POST", "OPTIONS"},
			RoutePathGetNextNFTShowcase,
			fes.GetNextNFTShowcase,
			PublicAccess,
		},
		{
			"GetNFTsForUser",
			[]string{"POST", "OPTIONS"},
			RoutePathGetNFTsForUser,
			fes.GetNFTsForUser,
			PublicAccess,
		},
		{
			"GetNFTBidsForUser",
			[]string{"POST", "OPTIONS"},
			RoutePathGetNFTBidsForUser,
			fes.GetNFTBidsForUser,
			PublicAccess,
		},
		{
			"GetNFTCollectionSummary",
			[]string{"POST", "OPTIONS"},
			RoutePathGetNFTCollectionSummary,
			fes.GetNFTCollectionSummary,
			PublicAccess,
		},
		{
			"GetNFTEntriesForPostHash",
			[]string{"POST", "OPTIONS"},
			RoutePathGetNFTEntriesForPostHash,
			fes.GetNFTEntriesForPostHash,
			PublicAccess,
		},
		{
			"GetHodlersForPublicKey",
			[]string{"POST", "OPTIONS"},
			RoutePathGetHodlersForPublicKey,
			fes.GetHodlersForPublicKey,
			PublicAccess,
		},
		{
			"GetFollowsStateless",
			[]string{"POST", "OPTIONS"},
			RoutePathGetFollowsStateless,
			fes.GetFollowsStateless,
			PublicAccess,
		},
		{
			"CreateFollowTxnStateless",
			[]string{"POST", "OPTIONS"},
			RoutePathCreateFollowTxnStateless,
			fes.CreateFollowTxnStateless,
			PublicAccess,
		},
		{
			"CreateLikeStateless",
			[]string{"POST", "OPTIONS"},
			RoutePathCreateLikeStateless,
			fes.CreateLikeStateless,
			PublicAccess,
		},
		{
			"BuyOrSellCreatorCoin",
			[]string{"POST", "OPTIONS"},
			RoutePathBuyOrSellCreatorCoin,
			fes.BuyOrSellCreatorCoin,
			PublicAccess,
		},
		{
			"TransferCreatorCoin",
			[]string{"POST", "OPTIONS"},
			RoutePathTransferCreatorCoin,
			fes.TransferCreatorCoin,
			PublicAccess,
		},
		{
			"SendDiamonds",
			[]string{"POST", "OPTIONS"},
			RoutePathSendDiamonds,
			fes.SendDiamonds,
			PublicAccess,
		},
		{
			"AuthorizeDerivedKey",
			[]string{"POST", "OPTIONS"},
			RoutePathAuthorizeDerivedKey,
			fes.AuthorizeDerivedKey,
			PublicAccess,
		},
		{
			"GetNotifications",
			[]string{"POST", "OPTIONS"},
			RoutePathGetNotifications,
			fes.GetNotifications,
			PublicAccess,
		},
		{
			"GetAppState",
			[]string{"POST", "OPTIONS"},
			RoutePathGetAppState,
			fes.GetAppState,
			PublicAccess,
		},
		{
			"UpdateUserGlobalMetadata",
			[]string{"POST", "OPTIONS"},
			RoutePathUpdateUserGlobalMetadata,
			fes.UpdateUserGlobalMetadata,
			PublicAccess,
		},
		{
			"GetUserGlobalMetadata",
			[]string{"POST", "OPTIONS"},
			RoutePathGetUserGlobalMetadata,
			fes.GetUserGlobalMetadata,
			PublicAccess,
		},
		{
			"GetSinglePost",
			[]string{"POST", "OPTIONS"},
			RoutePathGetSinglePost,
			fes.GetSinglePost,
			PublicAccess,
		},
		{
			"BlockPublicKey",
			[]string{"POST", "OPTIONS"},
			RoutePathBlockPublicKey,
			fes.BlockPublicKey,
			PublicAccess,
		},
		{
			"BlockGetTxn",
			[]string{"POST", "OPTIONS"},
			RoutePathGetTxn,
			fes.GetTxn,
			PublicAccess,
		},
		{
			"IsFollowingPublicKey",
			[]string{"POST", "OPTIONS"},
			RoutePathIsFollowingPublicKey,
			fes.IsFollowingPublicKey,
			PublicAccess,
		},
		{
			"IsHodlingPublicKey",
			[]string{"POST", "OPTIONS"},
			RoutePathIsHodlingPublicKey,
			fes.IsHodlingPublicKey,
			PublicAccess,
		},
		{
			"StartOrSkipTutorial",
			[]string{"POST", "OPTIONS"},
			RoutePathStartOrSkipTutorial,
			fes.StartOrSkipTutorial,
			PublicAccess,
		},
		{
			"ResendVerifyEmail",
			[]string{"POST", "OPTIONS"},
			RoutePathResendVerifyEmail,
			fes.ResendVerifyEmail,
			PublicAccess,
		},
		{
			"VerifyEmail",
			[]string{"POST", "OPTIONS"},
			RoutePathVerifyEmail,
			fes.VerifyEmail,
			PublicAccess,
		},
		{
			"GetUserDerivedKeys",
			[]string{"POST", "OPTIONS"},
			RoutePathGetUserDerivedKeys,
			fes.GetUserDerivedKeys,
			PublicAccess,
		},
		// Jumio Routes
		{
			"JumioBegin",
			[]string{"POST", "OPTIONS"},
			RoutePathJumioBegin,
			fes.JumioBegin,
			PublicAccess,
		},
		{
			"JumioCallback",
			[]string{"POST", "OPTIONS"},
			RoutePathJumioCallback,
			fes.JumioCallback,
			PublicAccess,
		},
		{
			"JumioFlowFinished",
			[]string{"POST", "OPTIONS"},
			RoutePathJumioFlowFinished,
			fes.JumioFlowFinished,
			PublicAccess,
		},
		{
			"GetJumioStatusForPublicKey",
			[]string{"POST", "OPTIONS"},
			RoutePathGetJumioStatusForPublicKey,
			fes.GetJumioStatusForPublicKey,
			PublicAccess,
		},
		// Tutorial Routes
		{
			"GetTutorialCreators",
			[]string{"POST", "OPTIONS"},
			RoutePathGetTutorialCreators,
			fes.GetTutorialCreators,
			PublicAccess,
		},
		// Begin all /admin routes
		{
			// Route for all low-level node operations.
			"NodeControl",
			[]string{"POST", "OPTIONS"},
			RoutePathNodeControl,
			fes.NodeControl,
			AdminAccess,
		},
		{
			"AdminUpdateUserGlobalMetadata",
			[]string{"POST", "OPTIONS"},
			RoutePathAdminUpdateUserGlobalMetadata,
			fes.AdminUpdateUserGlobalMetadata,
			AdminAccess,
		},
		{
			"AdminGetVerifiedUsers",
			[]string{"POST", "OPTIONS"},
			RoutePathAdminGetVerifiedUsers,
			fes.AdminGetVerifiedUsers,
			AdminAccess, // Check Secret
		},
		{
			"AdminGetAllUserGlobalMetadata",
			[]string{"POST", "OPTIONS"},
			RoutePathAdminGetAllUserGlobalMetadata,
			fes.AdminGetAllUserGlobalMetadata,
			AdminAccess,
		},
		{
			"AdminGetUserGlobalMetadata",
			[]string{"POST", "OPTIONS"},
			RoutePathAdminGetUserGlobalMetadata,
			fes.AdminGetUserGlobalMetadata,
			AdminAccess,
		},
		{
			"AdminUpdateGlobalFeed",
			[]string{"POST", "OPTIONS"},
			RoutePathAdminUpdateGlobalFeed,
			fes.AdminUpdateGlobalFeed,
			AdminAccess,
		},
		{
			"AdminPinPost",
			[]string{"POST", "OPTIONS"},
			RoutePathAdminPinPost,
			fes.AdminPinPost,
			AdminAccess, // CheckSecret
		},
		{
			"AdminGetMempoolStats",
			[]string{"POST", "OPTIONS"},
			RoutePathAdminGetMempoolStats,
			fes.AdminGetMempoolStats,
			AdminAccess,
		},
		{
			"AdminGetGlobalParams",
			[]string{"POST", "OPTIONS"},
			RoutePathAdminGetGlobalParams,
			fes.GetGlobalParams,
			AdminAccess,
		},
		{
			"GetWyreWalletOrdersForPublicKey",
			[]string{"POST", "OPTIONS"},
			RoutePathGetWyreWalletOrdersForPublicKey,
			fes.GetWyreWalletOrdersForPublicKey,
			AdminAccess,
		},
		{
			"AdminGetNFTDrop",
			[]string{"POST", "OPTIONS"},
			RoutePathAdminGetNFTDrop,
			fes.AdminGetNFTDrop,
			AdminAccess,
		},
		{
			"AdminUpdateNFTDrop",
			[]string{"POST", "OPTIONS"},
			RoutePathAdminUpdateNFTDrop,
			fes.AdminUpdateNFTDrop,
			AdminAccess,
		},
		{
			"AdminResetTutorialStatus",
			[]string{"POST", "OPTIONS"},
			RoutePathAdminResetTutorialStatus,
			fes.AdminResetTutorialStatus,
			AdminAccess,
		},
		{
			"AdminGetTutorialCreators",
			[]string{"POST", "OPTIONS"},
			RoutePathAdminGetTutorialCreators,
			fes.AdminGetTutorialCreators,
			AdminAccess,
		},
		// Super Admin routes
		{
			"AdminGetUserAdminData",
			[]string{"POST", "OPTIONS"},
			RoutePathAdminGetUserAdminData,
			fes.AdminGetUserAdminData,
			SuperAdminAccess,
		},
		{
			"AdminGetUsernameVerificationAuditLogs",
			[]string{"POST", "OPTIONS"},
			RoutePathAdminGetUsernameVerificationAuditLogs,
			fes.AdminGetUsernameVerificationAuditLogs,
			SuperAdminAccess,
		},
		{
			"AdminGrantVerificationBadge",
			[]string{"POST", "OPTIONS"},
			RoutePathAdminGrantVerificationBadge,
			fes.AdminGrantVerificationBadge,
			SuperAdminAccess,
		},
		{
			"AdminRemoveVerificationBadge",
			[]string{"POST", "OPTIONS"},
			RoutePathAdminRemoveVerificationBadge,
			fes.AdminRemoveVerificationBadge,
			SuperAdminAccess,
		},
		{
			"SwapIdentity",
			[]string{"POST", "OPTIONS"},
			RoutePathSwapIdentity,
			fes.SwapIdentity,
			SuperAdminAccess,
		},
		{
			"UpdateGlobalParams",
			[]string{"POST", "OPTIONS"},
			RoutePathUpdateGlobalParams,
			fes.UpdateGlobalParams,
			SuperAdminAccess,
		},
		{
			"AdminRemoveNilPosts",
			[]string{"POST", "OPTIONS"},
			RoutePathAdminRemoveNilPosts,
			fes.AdminRemoveNilPosts,
			SuperAdminAccess,
		},
		{
			"SetUSDCentsToBitCloutReserveExchangeRate",
			[]string{"POST", "OPTIONS"},
			RoutePathSetUSDCentsToBitCloutReserveExchangeRate,
			fes.SetUSDCentsToBitCloutReserveExchangeRate,
			SuperAdminAccess,
		},
		{
			"SetBuyBitCloutFeeBasisPoints",
			[]string{"POST", "OPTIONS"},
			RoutePathSetBuyBitCloutFeeBasisPoints,
			fes.SetBuyBitCloutFeeBasisPoints,
			SuperAdminAccess,
		},
		{
			"AdminResetJumioForPublicKey",
			[]string{"POST", "OPTIONS"},
			RoutePathAdminResetJumioForPublicKey,
			fes.AdminResetJumioForPublicKey,
			SuperAdminAccess,
		},
		{
			"AdminUpdateJumioBitClout",
			[]string{"POST", "OPTIONS"},
			RoutePathAdminUpdateJumioBitClout,
			fes.AdminUpdateJumioBitClout,
			SuperAdminAccess,
		},
		{
<<<<<<< HEAD
			"AdminSignTransactionWithDerivedKey",
			[]string{"POST", "OPTIONS"},
			RoutePathSignTransactionWithDerivedKey,
			fes.SignTransactionWithDerivedKey,
=======
			"AdminUpdateTutorialCreators",
			[]string{"POST", "OPTIONS"},
			RoutePathAdminUpdateTutorialCreators,
			fes.AdminUpdateTutorialCreator,
>>>>>>> be40234e
			SuperAdminAccess,
		},
		// End all /admin routes
		// GET endpoints for managing parameters related to Buying BitClout
		{
			"GetUSDCentsToBitCloutReserveExchangeRate",
			[]string{"GET"},
			RoutePathGetUSDCentsToBitCloutReserveExchangeRate,
			fes.GetUSDCentsToBitCloutReserveExchangeRate,
			PublicAccess,
		},
		{
			"GetBuyBitCloutFeeBasisPoints",
			[]string{"GET"},
			RoutePathGetBuyBitCloutFeeBasisPoints,
			fes.GetBuyBitCloutFeeBasisPoints,
			PublicAccess,
		},
		{
			"GetLikesForPost",
			[]string{"POST", "OPTIONS"},
			RoutePathGetLikesForPost,
			fes.GetLikesForPost,
			PublicAccess,
		},
		{
			"GetDiamondsForPost",
			[]string{"POST", "OPTIONS"},
			RoutePathGetDiamondsForPost,
			fes.GetDiamondsForPost,
			PublicAccess,
		},
		{
			"GetRecloutsForPost",
			[]string{"POST", "OPTIONS"},
			RoutePathGetRecloutsForPost,
			fes.GetRecloutsForPost,
			PublicAccess,
		},
		{
			"GetQuoteRecloutsForPost",
			[]string{"POST", "OPTIONS"},
			RoutePathGetQuoteRecloutsForPost,
			fes.GetQuoteRecloutsForPost,
			PublicAccess,
		},
		{
			"BlockPublicKey",
			[]string{"POST", "OPTIONS"},
			RoutePathBlockPublicKey,
			fes.BlockPublicKey,
			PublicAccess,
		},
		// message.go
		{
			"SendMessageStateless",
			[]string{"POST", "OPTIONS"},
			RoutePathSendMessageStateless,
			fes.SendMessageStateless,
			PublicAccess,
		},
		{
			"GetMessagesStateless",
			[]string{"POST", "OPTIONS"},
			RoutePathGetMessagesStateless,
			fes.GetMessagesStateless,
			PublicAccess,
		},
		{
			"MarkContactMessagesRead",
			[]string{"POST", "OPTIONS"},
			RoutePathMarkContactMessagesRead,
			fes.MarkContactMessagesRead,
			PublicAccess,
		},
		{
			"MarkAllMessagesRead",
			[]string{"POST", "OPTIONS"},
			RoutePathMarkAllMessagesRead,
			fes.MarkAllMessagesRead,
			PublicAccess,
		},

		// Paths for the mining pool
		{
			"GetBlockTemplate",
			[]string{"POST", "OPTIONS"},
			RoutePathGetBlockTemplate,
			fes.GetBlockTemplate,
			PublicAccess,
		},
		{
			"SubmitBlock",
			[]string{"POST", "OPTIONS"},
			RoutePathSubmitBlock,
			fes.SubmitBlock,
			PublicAccess,
		},

		{
			"GetFullTikTokURL",
			[]string{"POST", "OPTIONS"},
			RoutePathGetFullTikTokURL,
			fes.GetFullTikTokURL,
			PublicAccess,
		},

		// Paths for wyre
		{
			"GetWyreWalletOrderQuotation",
			[]string{"POST", "OPTIONS"},
			RoutePathGetWyreWalletOrderQuotation,
			fes.GetWyreWalletOrderQuotation,
			PublicAccess,
		},
		{
			"GetWyreWalletOrderReservation",
			[]string{"POST", "OPTIONS"},
			RoutePathGetWyreWalletOrderReservation,
			fes.GetWyreWalletOrderReservation,
			PublicAccess,
		},
		{
			// Make sure you only allow access to Wyre IPs for this endpoint, otherwise anybody can take all the funds from
			// the public key that sends BitClout. WHITELIST WYRE IPs.
			"WyreWalletOrderSubscription",
			[]string{"POST", "OPTIONS"},
			RoutePathWyreWalletOrderSubscription,
			fes.WyreWalletOrderSubscription,
			PublicAccess,
		},
	}

	router := muxtrace.NewRouter().StrictSlash(true)

	// Set secure headers
	secureMiddleware := lib.InitializeSecureMiddleware(
		fes.Config.SecureHeaderAllowHosts,
		fes.Config.SecureHeaderDevelopment,
		lib.SECURE_MIDDLEWARE_RESTRICTIVE_CONTENT_SECURITY_POLICY,
	)
	router.Use(secureMiddleware.Handler)

	// We serve multiple groups of routes from this endpoint.
	fullRouteList := append([]Route{}, FrontendRoutes...)
	fullRouteList = append(fullRouteList, fes.APIRoutes()...)
	fullRouteList = append(fullRouteList, fes.GlobalStateRoutes()...)

	for _, route := range fullRouteList {
		var handler http.Handler

		handler = route.HandlerFunc
		// Note that the wrapper that is applied last is actually called first. For
		// example if you have:
		// - handler = C(handler)
		// - handler = B(handler)
		// - handler = A(handler)
		// then A will be called first B will be called second, and C will be called
		// last.

		// Anyone can access the admin panel if no public keys exist
		if route.AccessLevel != PublicAccess && (len(fes.Config.AdminPublicKeys) > 0 || len(fes.Config.SuperAdminPublicKeys) > 0) {
			handler = fes.CheckAdminPublicKey(handler, route.AccessLevel)
		}
		handler = Logger(handler, route.Name)
		handler = AddHeaders(handler, fes.Config.AccessControlAllowOrigins)

		router.
			Methods(route.Method...).
			Path(route.Pattern).
			Name(route.Name).
			Handler(handler)

		// Support legacy frontend server routes that weren't prefixed
		if strings.HasPrefix(route.Pattern, "/api/v0") {
			router.
				Methods(route.Method...).
				Path(strings.ReplaceAll(route.Pattern, "/api/v0", "")).
				Name(route.Name).
				Handler(handler)
		}
	}

	return router
}

// Logger ...
func Logger(inner http.Handler, name string) http.Handler {
	return http.HandlerFunc(func(w http.ResponseWriter, r *http.Request) {
		start := time.Now()

		inner.ServeHTTP(w, r)

		glog.Tracef(
			"%s\t%s\t%s\t%s",
			r.Method,
			r.RequestURI,
			name,
			time.Since(start),
		)
	})
}

// AddHeaders ...
func AddHeaders(inner http.Handler, allowedOrigins []string) http.Handler {
	return http.HandlerFunc(func(w http.ResponseWriter, r *http.Request) {
		// We have to add Access-Control-Allow-Origin headers so that bitclout.com can make
		// cross-origin requests to the node (which is running on a different port than bitclout.com).
		//
		// We have to allow multiple origins, since both bitclout.com and explorer.bitclout.com
		// hit the node.

		// Test whether the actual origin matches any of the allowedOrigins. If so, set
		// the Access-Control-Allow-Origin header to the origin in the request.
		actualOrigin := r.Header.Get("Origin")
		match := false
		for _, allowedOrigin := range allowedOrigins {
			// Note: Prior versions of this code used a regex, but I changed it to a literal match,
			// since I didn't want to risk a security vulnerability with a broken regex
			if allowedOrigin == actualOrigin || allowedOrigin == "*" {
				match = true
				break
			}
		}

		contentType := r.Header.Get("Content-Type")

		invalidPostRequest := false
		// upload-image endpoint is the only one allowed to use multipart/form-data
		if r.RequestURI == RoutePathUploadImage && strings.HasPrefix(contentType, "multipart/form-data") {
			match = true
			actualOrigin = "*"
		} else if r.RequestURI == RoutePathGetJumioStatusForPublicKey {
			// we set the headers for all requests to GetJumioStatusForPublicKey. This allows third-party frontends to
			// access this endpoint
			match = true
			actualOrigin = "*"
		} else if r.Method == "POST" && contentType != "application/json" && r.RequestURI != RoutePathJumioCallback {
			invalidPostRequest = true
		}

		if match || r.RequestURI == RoutePathUploadImage || r.RequestURI == RoutePathGetJumioStatusForPublicKey {
			// Needed in order for the user's browser to set a cookie
			w.Header().Add("Access-Control-Allow-Credentials", "true")

			w.Header().Set("Access-Control-Allow-Origin", actualOrigin)
			w.Header().Set("Access-Control-Allow-Headers", "Origin, X-Requested-With, Content-Type, Accept")
			w.Header().Set("Access-Control-Allow-Methods", "GET, PUT, POST, DELETE, OPTIONS")
		}
		// Otherwise, don't add any headers. This should make a CORS request fail.

		// If it's an options request stop at the CORS headers.
		if r.Method == "OPTIONS" {
			w.WriteHeader(http.StatusOK)
			return
		}

		// If this is a POST request, only accept the application/json content type. This should help
		// mitigate CSRF vulnerabilities (since our CORS policy will reject application/json
		// POST requests from a non-bitclout domain)
		if invalidPostRequest {
			w.WriteHeader(http.StatusBadRequest)
			return
		}

		// For all normal requests, add the JSON header and run the business
		// logic handlers.
		w.Header().Set("Content-Type", "application/json")
		inner.ServeHTTP(w, r)
	})
}

type AdminRequest struct {
	JWT            string
	AdminPublicKey string
}

// CheckSecret ...
func (fes *APIServer) CheckAdminPublicKey(inner http.Handler, AccessLevel AccessLevel) http.Handler {
	return http.HandlerFunc(func(ww http.ResponseWriter, req *http.Request) {
		requestData := AdminRequest{}

		if req.Body == nil {
			_AddBadRequestError(ww, fmt.Sprintf(
				"CheckAdminPublicKey: Request has no Body attribute"))
			return
		}

		// We read the entire body and then create a new ReadCloser Body object
		// from the bytes we read because you can only read the body once
		bodyBytes, err := ioutil.ReadAll(io.LimitReader(req.Body, MaxRequestBodySizeBytes))
		if err != nil {
			_AddBadRequestError(ww, fmt.Sprintf("CheckAdminPublicKey: %v", err))
			return
		}

		req.Body = ioutil.NopCloser(bytes.NewReader(bodyBytes))
		decoder := json.NewDecoder(bytes.NewReader(bodyBytes))
		err = decoder.Decode(&requestData)
		if err != nil {
			_AddBadRequestError(ww, fmt.Sprintf(
				"CheckAdminPublicKey: Problem parsing request body: %v", err))
			return
		}

		if requestData.AdminPublicKey == "" {
			_AddBadRequestError(ww, "CheckAdminPublicKey: Missing AdminPublicKey param")
			return
		}

		isValid, err := fes.ValidateJWT(requestData.AdminPublicKey, requestData.JWT)
		if !isValid {
			_AddBadRequestError(ww, fmt.Sprintf(
				"CheckAdminPublicKey: Invalid token: %v", err))
			return
		}

		// If this a regular admin endpoint, we iterate through all the admin public keys.
		if AccessLevel == AdminAccess {
			for _, adminPubKey := range fes.Config.AdminPublicKeys {
				if adminPubKey == requestData.AdminPublicKey {
					// We found a match, serve the request
					inner.ServeHTTP(ww, req)
					return
				}
			}
		}

		// We also check super admins, as they have a superset of capabilities.
		for _, superAdminPubKey := range fes.Config.SuperAdminPublicKeys {
			if superAdminPubKey == requestData.AdminPublicKey {
				// We found a match, serve the request
				inner.ServeHTTP(ww, req)
				return
			}
		}

		adminType := "an admin"
		if AccessLevel == SuperAdminAccess {
			adminType = "a superadmin"
		}
		_AddBadRequestError(ww, fmt.Sprintf("CheckAdminPublicKey: Not %v", adminType))
		return
	})
}

func (fes *APIServer) ValidateJWT(publicKey string, jwtToken string) (bool, error) {
	pubKeyBytes, _, err := lib.Base58CheckDecode(publicKey)
	if err != nil {
		return false, err
	}

	pubKey, err := btcec.ParsePubKey(pubKeyBytes, btcec.S256())
	if err != nil {
		return false, err
	}

	token, err := jwt.Parse(jwtToken, func(token *jwt.Token) (interface{}, error) {
		return pubKey.ToECDSA(), nil
	})

	if err != nil {
		return false, err
	}

	return token.Valid, nil
}

// Start ...
func (fes *APIServer) Start() {
	fes.initState()

	glog.Infof("Listening to NON-SSL JSON API connections on port :%d", fes.Config.APIPort)
	glog.Error(http.ListenAndServe(fmt.Sprintf(":%d", fes.Config.APIPort), fes.router))
}

// A helper function to initialize the APIServer. Useful for testing.
func (fes *APIServer) initState() {
	glog.Info("APIServer.Start: Starting APIServer")
	fes.router = fes.NewRouter()
}

// Stop...
func (fes *APIServer) Stop() {
	glog.Info("APIServer.Stop: Gracefully shutting down APIServer")
	close(fes.quit)
}

// Amplitude Logging
type AmplitudeUploadRequestBody struct {
	ApiKey string           `json:"api_key"`
	Events []AmplitudeEvent `json:"events"`
}

type AmplitudeEvent struct {
	UserId          string                 `json:"user_id"`
	EventType       string                 `json:"event_type"`
	EventProperties map[string]interface{} `json:"event_properties"`
}

func (fes *APIServer) logAmplitudeEvent(publicKey string, event string, eventData map[string]interface{}) error {
	if fes.Config.AmplitudeKey == "" {
		return nil
	}
	headers := map[string][]string{
		"Content-Type": {"application/json"},
		"Accept":       {"*/*"},
	}
	events := []AmplitudeEvent{{UserId: publicKey, EventType: event, EventProperties: eventData}}
	ampBody := AmplitudeUploadRequestBody{ApiKey: fes.Config.AmplitudeKey, Events: events}
	payload, err := json.Marshal(ampBody)
	if err != nil {
		return err
	}
	data := bytes.NewBuffer(payload)
	req, err := http.NewRequest("POST", "https://api2.amplitude.com/2/httpapi", data)
	if err != nil {
		return err
	}
	req.Header = headers

	client := &http.Client{}
	_, err = client.Do(req)
	if err != nil {
		return err
	}
	return nil
}

func (fes *APIServer) StartExchangePriceMonitoring() {
	go func() {
	out:
		for {
			select {
			case <-time.After(10 * time.Second):
				fes.UpdateUSDCentsToBitCloutExchangeRate()
				fes.UpdateUSDToBTCPrice()
			case <-fes.quit:
				break out
			}
		}
	}()
}

// Monitor balances for starter bitclout seed and buy bitclout seed
func (fes *APIServer) StartSeedBalancesMonitoring() {
	go func() {
	out:
		for {
			select {
			case <-time.After(1 * time.Minute):
				if fes.backendServer == nil || fes.backendServer.GetStatsdClient() == nil {
					return
				}
				tags := []string{}
				fes.logBalanceForSeed(fes.Config.StarterBitcloutSeed, "STARTER_BITCLOUT", tags)
				fes.logBalanceForSeed(fes.Config.BuyBitCloutSeed, "BUY_BITCLOUT", tags)
			case <-fes.quit:
				break out
			}
		}
	}()
}

func (fes *APIServer) StartVerifiedUsernameRefresh() {
	go func() {
	out:
		for {
			select {
			case <-time.After(5 * time.Second):
				fes.RefreshVerifiedUsernameToPKIDMap()
			case <-fes.quit:
				break out
			}
		}
	}()
}


func (fes *APIServer) logBalanceForSeed(seed string, seedName string, tags []string) {
	if seed == "" {
		return
	}
	balance, err := fes.getBalanceForSeed(seed)
	if err != nil {
		glog.Errorf("LogBalanceForSeed: Error getting balance for %v seed", seedName)
		return
	}
	if err = fes.backendServer.GetStatsdClient().Gauge(fmt.Sprintf("%v_BALANCE", seedName), float64(balance), tags, 1); err != nil {
		glog.Errorf("LogBalanceForSeed: Error logging balance to datadog for %v seed", seedName)
	}
}

func (fes *APIServer) getBalanceForSeed(seedPhrase string) (uint64, error) {
	seedBytes, err := bip39.NewSeedWithErrorChecking(seedPhrase, "")
	if err != nil {
		return 0, fmt.Errorf("GetBalanceForSeed: Error converting mnemonic: %+v", err)
	}

	pubKey, _, _, err := lib.ComputeKeysFromSeed(seedBytes, 0, fes.Params)
	if err != nil {
		return 0, fmt.Errorf("GetBalanceForSeed: Error computing keys from seed: %+v", err)
	}
	utxoView, err := fes.backendServer.GetMempool().GetAugmentedUniversalView()
	if err != nil {
		return 0, fmt.Errorf("GetBalanceForSeed: Error getting UtxoView: %v", err)
	}
	currentBalanceNanos, err := GetBalanceForPublicKeyUsingUtxoView(pubKey.SerializeCompressed(), utxoView)
	if err != nil {
		return 0, fmt.Errorf("GetBalanceForSeed: Error getting balance: %v", err)
	}
	return currentBalanceNanos, nil
}<|MERGE_RESOLUTION|>--- conflicted
+++ resolved
@@ -909,17 +909,17 @@
 			SuperAdminAccess,
 		},
 		{
-<<<<<<< HEAD
 			"AdminSignTransactionWithDerivedKey",
 			[]string{"POST", "OPTIONS"},
 			RoutePathSignTransactionWithDerivedKey,
 			fes.SignTransactionWithDerivedKey,
-=======
+			SuperAdminAccess,
+		},
+		{
 			"AdminUpdateTutorialCreators",
 			[]string{"POST", "OPTIONS"},
 			RoutePathAdminUpdateTutorialCreators,
 			fes.AdminUpdateTutorialCreator,
->>>>>>> be40234e
 			SuperAdminAccess,
 		},
 		// End all /admin routes
